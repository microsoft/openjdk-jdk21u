--- conflicted
+++ resolved
@@ -81,10 +81,6 @@
 
 class CodeHeap : public CHeapObj<mtCode> {
   friend class VMStructs;
-<<<<<<< HEAD
-  friend class PregeneratedCodeHeap;
-=======
->>>>>>> b5f2c3aa
  protected:
   VirtualSpace _memory;                          // the memory holding the blocks
   VirtualSpace _segmap;                          // the memory holding the segment map
