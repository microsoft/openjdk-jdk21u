# Microsoft patches applied to the Microsoft Build of OpenJDK
#
# This index file is ouur explicit record of patches we are maintaining for our build of
# the OpenJDK until they are (a) merged upstream, (b) abandoned, or (c) no longer
# required by Microsoft's internal processes (we use Azure DevOps for our builds and
# test, for instance).
#
# For each patch branch, there  will be a file in the ms-patches/ folder that has the
# name of the branch in its file name (for example, this file follows that pattern).
# The file is the source data for the README file we generate in the release branch, and
# contains such information as Microsoft dev responsible for the patch, the original
# author(s), associated JEP- or JBS- issue, and a summary of the patch's purpose.


## Active Patches
# Patches that we are applying to each release.
active-patches:
# - ms-patches/microsoft-patch-index // this patch branch is required for all releases
  - ms-patches/reduce-allocation-merges
  - ms-patches/8317562-jfr-compiler-queues
  - ms-patches/gettemppath2
<<<<<<< HEAD
  - ms-patches/large-pages
=======
  - ms-patches/remove_undocumentedAPI
  - ms-patches/8345296-aarch64-prctl
>>>>>>> 3c3ecaa9


## Upstreamed Patches
# Patches that we are no longer applying to our releases, as they
# have been upstreamed and are part of the official OpenJDK sources.
#
# upstreamed-patches: 
  # - ZZ_archive/ms-patches/feature-branch-name-1
  # ...
  # - ZZ_archive/ms-patches/feature-branch-name-N
  # - ZZ_archive/ms-patches/8334475-fix-jlong-copy
  # - ZZ_archive/ms-patches/use-all-windows-processor-groups


# Patches that we are no longer applying to our releases as they have
# been abandoned for one reason or another.
#
# abandoned-patches:
  # - ZZ_archive/ms-patches/abandoned-feature-branch-name-1
  # ...
  # - ZZ_archive/ms-patches/abandoned-feature-branch-name-N
<|MERGE_RESOLUTION|>--- conflicted
+++ resolved
@@ -1,48 +1,46 @@
-# Microsoft patches applied to the Microsoft Build of OpenJDK
-#
-# This index file is ouur explicit record of patches we are maintaining for our build of
-# the OpenJDK until they are (a) merged upstream, (b) abandoned, or (c) no longer
-# required by Microsoft's internal processes (we use Azure DevOps for our builds and
-# test, for instance).
-#
-# For each patch branch, there  will be a file in the ms-patches/ folder that has the
-# name of the branch in its file name (for example, this file follows that pattern).
-# The file is the source data for the README file we generate in the release branch, and
-# contains such information as Microsoft dev responsible for the patch, the original
-# author(s), associated JEP- or JBS- issue, and a summary of the patch's purpose.
-
-
-## Active Patches
-# Patches that we are applying to each release.
-active-patches:
-# - ms-patches/microsoft-patch-index // this patch branch is required for all releases
-  - ms-patches/reduce-allocation-merges
-  - ms-patches/8317562-jfr-compiler-queues
-  - ms-patches/gettemppath2
-<<<<<<< HEAD
-  - ms-patches/large-pages
-=======
-  - ms-patches/remove_undocumentedAPI
-  - ms-patches/8345296-aarch64-prctl
->>>>>>> 3c3ecaa9
-
-
-## Upstreamed Patches
-# Patches that we are no longer applying to our releases, as they
-# have been upstreamed and are part of the official OpenJDK sources.
-#
-# upstreamed-patches: 
-  # - ZZ_archive/ms-patches/feature-branch-name-1
-  # ...
-  # - ZZ_archive/ms-patches/feature-branch-name-N
-  # - ZZ_archive/ms-patches/8334475-fix-jlong-copy
-  # - ZZ_archive/ms-patches/use-all-windows-processor-groups
-
-
-# Patches that we are no longer applying to our releases as they have
-# been abandoned for one reason or another.
-#
-# abandoned-patches:
-  # - ZZ_archive/ms-patches/abandoned-feature-branch-name-1
-  # ...
-  # - ZZ_archive/ms-patches/abandoned-feature-branch-name-N
+# Microsoft patches applied to the Microsoft Build of OpenJDK
+#
+# This index file is ouur explicit record of patches we are maintaining for our build of
+# the OpenJDK until they are (a) merged upstream, (b) abandoned, or (c) no longer
+# required by Microsoft's internal processes (we use Azure DevOps for our builds and
+# test, for instance).
+#
+# For each patch branch, there  will be a file in the ms-patches/ folder that has the
+# name of the branch in its file name (for example, this file follows that pattern).
+# The file is the source data for the README file we generate in the release branch, and
+# contains such information as Microsoft dev responsible for the patch, the original
+# author(s), associated JEP- or JBS- issue, and a summary of the patch's purpose.
+
+
+## Active Patches
+# Patches that we are applying to each release.
+active-patches:
+# - ms-patches/microsoft-patch-index // this patch branch is required for all releases
+  - ms-patches/reduce-allocation-merges
+  - ms-patches/8317562-jfr-compiler-queues
+  - ms-patches/gettemppath2
+  - ms-patches/large-pages
+  - ms-patches/remove_undocumentedAPI
+  - ms-patches/8345296-aarch64-prctl
+
+
+
+## Upstreamed Patches
+# Patches that we are no longer applying to our releases, as they
+# have been upstreamed and are part of the official OpenJDK sources.
+#
+# upstreamed-patches: 
+  # - ZZ_archive/ms-patches/feature-branch-name-1
+  # ...
+  # - ZZ_archive/ms-patches/feature-branch-name-N
+  # - ZZ_archive/ms-patches/8334475-fix-jlong-copy
+  # - ZZ_archive/ms-patches/use-all-windows-processor-groups
+
+
+# Patches that we are no longer applying to our releases as they have
+# been abandoned for one reason or another.
+#
+# abandoned-patches:
+  # - ZZ_archive/ms-patches/abandoned-feature-branch-name-1
+  # ...
+  # - ZZ_archive/ms-patches/abandoned-feature-branch-name-N